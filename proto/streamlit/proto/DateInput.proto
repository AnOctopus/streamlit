/**
 * Copyright 2018-2021 Streamlit Inc.
 *
 * Licensed under the Apache License, Version 2.0 (the "License");
 * you may not use this file except in compliance with the License.
 * You may obtain a copy of the License at
 *
 *    http://www.apache.org/licenses/LICENSE-2.0
 *
 * Unless required by applicable law or agreed to in writing, software
 * distributed under the License is distributed on an "AS IS" BASIS,
 * WITHOUT WARRANTIES OR CONDITIONS OF ANY KIND, either express or implied.
 * See the License for the specific language governing permissions and
 * limitations under the License.
*/

syntax = "proto3";

message DateInput {
  string id = 1;
  string label = 2;
  repeated string default = 3;
  string min = 4;
  string max = 5;
  bool is_range = 6;
<<<<<<< HEAD
  repeated string value = 7;
  bool valueSet = 8;
=======
  string help = 7;
  string form_id = 8;
>>>>>>> da5a0baf
}<|MERGE_RESOLUTION|>--- conflicted
+++ resolved
@@ -23,11 +23,8 @@
   string min = 4;
   string max = 5;
   bool is_range = 6;
-<<<<<<< HEAD
   repeated string value = 7;
   bool valueSet = 8;
-=======
-  string help = 7;
-  string form_id = 8;
->>>>>>> da5a0baf
+  string help = 9;
+  string form_id = 10;
 }