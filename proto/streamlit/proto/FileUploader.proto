/**
 * Copyright 2018-2021 Streamlit Inc.
 *
 * Licensed under the Apache License, Version 2.0 (the "License");
 * you may not use this file except in compliance with the License.
 * You may obtain a copy of the License at
 *
 *    http://www.apache.org/licenses/LICENSE-2.0
 *
 * Unless required by applicable law or agreed to in writing, software
 * distributed under the License is distributed on an "AS IS" BASIS,
 * WITHOUT WARRANTIES OR CONDITIONS OF ANY KIND, either express or implied.
 * See the License for the specific language governing permissions and
 * limitations under the License.
*/

syntax = "proto3";

// file_uploader widget
message FileUploader {
  // The widget id
  string id = 1;

  // Text to be displayed before the widget
  string label = 2;

  // Supported types: For example: ["png","jpg","img"]
  repeated string type = 3;

  // Max file size allowed by server config
  int32 max_upload_size_mb = 4;

  // If true, the widget accepts multiple files for upload.
  bool multiple_files = 6;

<<<<<<< HEAD
  string form_id = 7;
=======
  string help = 7;
>>>>>>> 1a711a3a

  reserved 5;
}<|MERGE_RESOLUTION|>--- conflicted
+++ resolved
@@ -33,11 +33,9 @@
   // If true, the widget accepts multiple files for upload.
   bool multiple_files = 6;
 
-<<<<<<< HEAD
-  string form_id = 7;
-=======
   string help = 7;
->>>>>>> 1a711a3a
+
+  string form_id = 8;
 
   reserved 5;
 }