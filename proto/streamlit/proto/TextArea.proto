/**
 * Copyright 2018-2021 Streamlit Inc.
 *
 * Licensed under the Apache License, Version 2.0 (the "License");
 * you may not use this file except in compliance with the License.
 * You may obtain a copy of the License at
 *
 *    http://www.apache.org/licenses/LICENSE-2.0
 *
 * Unless required by applicable law or agreed to in writing, software
 * distributed under the License is distributed on an "AS IS" BASIS,
 * WITHOUT WARRANTIES OR CONDITIONS OF ANY KIND, either express or implied.
 * See the License for the specific language governing permissions and
 * limitations under the License.
*/

syntax = "proto3";

message TextArea {
  string id = 1;
  string label = 2;
  string default = 3;
  uint32 height = 4;
  uint32 max_chars = 5;
<<<<<<< HEAD
  string form_id = 6;
=======
  string help = 6;
  string form_id = 7;
>>>>>>> 18a1659a
}<|MERGE_RESOLUTION|>--- conflicted
+++ resolved
@@ -22,10 +22,6 @@
   string default = 3;
   uint32 height = 4;
   uint32 max_chars = 5;
-<<<<<<< HEAD
-  string form_id = 6;
-=======
   string help = 6;
   string form_id = 7;
->>>>>>> 18a1659a
 }