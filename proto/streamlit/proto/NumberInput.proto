/**
 * Copyright 2018-2021 Streamlit Inc.
 *
 * Licensed under the Apache License, Version 2.0 (the "License");
 * you may not use this file except in compliance with the License.
 * You may obtain a copy of the License at
 *
 *    http://www.apache.org/licenses/LICENSE-2.0
 *
 * Unless required by applicable law or agreed to in writing, software
 * distributed under the License is distributed on an "AS IS" BASIS,
 * WITHOUT WARRANTIES OR CONDITIONS OF ANY KIND, either express or implied.
 * See the License for the specific language governing permissions and
 * limitations under the License.
*/

syntax = "proto3";

message NumberInput {
  enum DataType {
    // Does the input operate on ints or floats? This doesn't change how the
    // data is stored, but the frontend needs to know for input parsing.
    INT = 0;
    FLOAT = 1;
  }

  string id = 1;
  string label = 2;
  string form_id = 3;

  string format = 8;
  bool has_min = 11;
  bool has_max = 12;

  DataType data_type = 13;
  double default = 14;
  double step = 15;
  double min = 16;
  double max = 17;
<<<<<<< HEAD
  double value = 18;
  bool valueSet = 19;
=======
  string help = 18;
>>>>>>> da5a0baf

  reserved 4, 5, 6, 7, 9, 10;
}<|MERGE_RESOLUTION|>--- conflicted
+++ resolved
@@ -37,12 +37,9 @@
   double step = 15;
   double min = 16;
   double max = 17;
-<<<<<<< HEAD
   double value = 18;
   bool valueSet = 19;
-=======
-  string help = 18;
->>>>>>> da5a0baf
+  string help = 20;
 
   reserved 4, 5, 6, 7, 9, 10;
 }