--- conflicted
+++ resolved
@@ -30,11 +30,8 @@
   string default = 3;
   Type type = 4;
   uint32 max_chars = 5;
-<<<<<<< HEAD
   string value = 6;
   bool valueSet = 7;
-=======
-  string help = 6;
-  string form_id = 7;
->>>>>>> da5a0baf
+  string help = 8;
+  string form_id = 9;
 }