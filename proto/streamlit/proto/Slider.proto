--- conflicted
+++ resolved
@@ -34,24 +34,13 @@
   string format = 4;
   DataType data_type = 5;
 
-<<<<<<< HEAD
-  repeated double default = 8;
-  repeated double value = 14;
-  bool valueSet = 15;
-  double min = 9;
-  double max = 10;
-  double step = 11;
-=======
+  repeated double value = 10;
+  bool valueSet = 11;
   repeated double default = 6;
   double min = 7;
   double max = 8;
   double step = 9;
->>>>>>> da5a0baf
 
   repeated string options = 13;
-<<<<<<< HEAD
-  // NEXT ID: 16
-=======
   string help = 14;
->>>>>>> da5a0baf
 }