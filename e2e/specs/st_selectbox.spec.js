--- conflicted
+++ resolved
@@ -37,12 +37,7 @@
       "value 1: female" +
         "value 2: male" +
         "value 3: None" +
-<<<<<<< HEAD
-        "value 4: male" +
-        "Selectbox Changed: False"
-=======
         "value 4: e2e/scripts/components_iframe.py"
->>>>>>> da5a0baf
     );
   });
 
@@ -64,10 +59,6 @@
 
   it("sets value correctly when user clicks", () => {
     cy.get(".stSelectbox")
-<<<<<<< HEAD
-      .should("have.length", 4)
-=======
->>>>>>> da5a0baf
       .eq(1)
       .then(el => {
         cy.wrap(el)
@@ -83,56 +74,7 @@
       "value 1: female" +
         "value 2: female" +
         "value 3: None" +
-<<<<<<< HEAD
-        "value 4: male" +
-        "Selectbox Changed: False"
-    );
-  });
-
-  it("handles on_change events", () => {
-    cy.get(".stSelectbox")
-      .should("have.length", 4)
-      .eq(3)
-      .then(el => {
-        cy.wrap(el)
-          .find("input")
-          .click();
-        cy.get("li")
-          .first()
-          .click();
-      });
-
-    cy.get(".stMarkdown").should(
-      "have.text",
-      "value 1: female" +
-        "value 2: male" +
-        "value 3: None" +
-        "value 4: male" +
-        "Selectbox Changed: False"
-    );
-
-    cy.get(".stSelectbox")
-      .should("have.length", 4)
-      .eq(3)
-      .then(el => {
-        cy.wrap(el)
-          .find("input")
-          .click();
-        cy.get("li")
-          .last()
-          .click();
-      });
-
-    cy.get(".stMarkdown").should(
-      "have.text",
-      "value 1: female" +
-        "value 2: male" +
-        "value 3: None" +
-        "value 4: female" +
-        "Selectbox Changed: True"
-=======
         "value 4: e2e/scripts/components_iframe.py"
->>>>>>> da5a0baf
     );
   });
 
