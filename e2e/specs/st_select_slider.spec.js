--- conflicted
+++ resolved
@@ -25,18 +25,6 @@
   });
 
   it("shows labels", () => {
-<<<<<<< HEAD
-    cy.get(".stSlider label").should("have.text", "Label 1Label 2");
-  });
-
-  it("has correct values", () => {
-    cy.get(".stMarkdown").should(
-      "have.text",
-      "Value 1: ('orange', 'blue')" +
-        "Value 2: ('orange', 'blue')" +
-        "Slider Changed: False"
-    );
-=======
     cy.get(".stSlider label")
       .first()
       .should("have.text", "Label 1");
@@ -70,7 +58,6 @@
     cy.get(".stMarkdown")
       .eq(3)
       .should("have.text", "Value 4: 5");
->>>>>>> da5a0baf
   });
 
   it("has correct aria-valuetext", () => {
