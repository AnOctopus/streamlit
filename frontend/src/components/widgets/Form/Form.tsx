--- conflicted
+++ resolved
@@ -18,13 +18,9 @@
 import React, { PureComponent, ReactElement, ReactNode } from "react"
 import Alert from "src/components/elements/Alert"
 import { Kind } from "src/components/shared/AlertContainer"
-<<<<<<< HEAD
 import { Timer } from "src/lib/Timer"
+import { ReportRunState } from "src/lib/ReportRunState"
 import { StyledForm, StyledErrorContainer } from "./styled-components"
-=======
-import { ReportRunState } from "src/lib/ReportRunState"
-import { StyledForm } from "./styled-components"
->>>>>>> 3382cbcf
 
 export interface Props {
   formId: string
@@ -38,7 +34,6 @@
   showMissingSubmitButtonWarning: boolean
 }
 
-<<<<<<< HEAD
 /**
  * If the form doesn't have a submit button after this many milliseconds
  * have elapsed, we show a warning that tells them they probably want to
@@ -46,12 +41,8 @@
  */
 export const SUBMIT_BUTTON_ERROR_TIME_MS = 1500
 
-export const MISSING_SUBMIT_BUTTON_ERROR =
-  "**Missing submit button**" +
-=======
 export const MISSING_SUBMIT_BUTTON_WARNING =
-  "**Missing Submit Button**" +
->>>>>>> 3382cbcf
+  "**Missing Submit Sutton**" +
   "\n\nThis form has no submit button, which means that user interactions will " +
   "never be sent to your Streamlit app." +
   "\n\nTo create a submit button, use the `st.submit_button()` function." +
@@ -92,21 +83,13 @@
       this.state.showMissingSubmitButtonWarning
     ) {
       submitWarning = (
-<<<<<<< HEAD
         <StyledErrorContainer>
           <Alert
-            body={MISSING_SUBMIT_BUTTON_ERROR}
+            body={MISSING_SUBMIT_BUTTON_WARNING}
             kind={Kind.ERROR}
             width={this.props.width}
           />
         </StyledErrorContainer>
-=======
-        <Alert
-          body={MISSING_SUBMIT_BUTTON_WARNING}
-          kind={Kind.ERROR}
-          width={this.props.width}
-        />
->>>>>>> 3382cbcf
       )
     }
 
@@ -117,30 +100,4 @@
       </StyledForm>
     )
   }
-<<<<<<< HEAD
-
-  private updateSubmitButtonWarningTimer = (): void => {
-    if (this.props.hasSubmitButton) {
-      // The submit button was created. Cancel the timer if it's running.
-      this.submitButtonWarningTimer.cancel()
-      this.submitButtonWarningFormId = undefined
-      return
-    }
-
-    if (this.submitButtonWarningFormId === this.props.formId) {
-      // The timer is already running, so no need to do anything.
-      return
-    }
-
-    // Start a timer. If it expires and the form doesn't yet have a submit
-    // button, we'll warn the user that they probably want to create one.
-    this.setState({ submitButtonTimeout: false })
-    this.submitButtonWarningTimer.setTimeout(
-      () => this.setState({ submitButtonTimeout: true }),
-      SUBMIT_BUTTON_ERROR_TIME_MS
-    )
-    this.submitButtonWarningFormId = this.props.formId
-  }
-=======
->>>>>>> 3382cbcf
 }