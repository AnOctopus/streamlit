/**
 * @license
 * Copyright 2018-2021 Streamlit Inc.
 *
 * Licensed under the Apache License, Version 2.0 (the "License");
 * you may not use this file except in compliance with the License.
 * You may obtain a copy of the License at
 *
 *    http://www.apache.org/licenses/LICENSE-2.0
 *
 * Unless required by applicable law or agreed to in writing, software
 * distributed under the License is distributed on an "AS IS" BASIS,
 * WITHOUT WARRANTIES OR CONDITIONS OF ANY KIND, either express or implied.
 * See the License for the specific language governing permissions and
 * limitations under the License.
 */

import React, { ReactElement } from "react"
import Block from "src/components/core/Block"
import { ThemedSidebar } from "src/components/core/Sidebar"
import { ReportRunState } from "src/lib/ReportRunState"
import { WidgetStateManager } from "src/lib/WidgetStateManager"
import { FileUploadClient } from "src/lib/FileUploadClient"
import { ComponentRegistry } from "src/components/widgets/CustomComponent"
import { sendS4AMessage } from "src/hocs/withS4ACommunication/withS4ACommunication"

import PageLayoutContext from "src/components/core/PageLayoutContext"
import { BlockNode, ReportRoot } from "src/lib/ReportNode"
import { FormsData, FormsManager } from "src/components/widgets/Form"

import {
  StyledReportViewBlockContainer,
  StyledReportViewContainer,
  StyledReportViewFooter,
  StyledReportViewFooterLink,
  StyledReportViewMain,
} from "./styled-components"

export interface ReportViewProps {
  elements: ReportRoot

  // The unique ID for the most recent run of the report.
  reportId: string

  reportRunState: ReportRunState

  /**
   * If true, "stale" elements (that is, elements that were created during a previous
   * run of a currently-running report) will be faded out.
   *
   * (When we're viewing a shared report, this is set to false.)
   */
  showStaleElementIndicator: boolean

  widgetMgr: WidgetStateManager

  uploadClient: FileUploadClient

  // Disable the widgets when not connected to the server.
  widgetsDisabled: boolean

  componentRegistry: ComponentRegistry

<<<<<<< HEAD
  pendingFormIds: Set<string>
=======
  formsData: FormsData

  formsMgr: FormsManager
>>>>>>> 18a1659a
}

/**
 * Renders a Streamlit report. Reports consist of 0 or more elements.
 */
function ReportView(props: ReportViewProps): ReactElement {
  const {
    elements,
    reportId,
    reportRunState,
    showStaleElementIndicator,
    widgetMgr,
    widgetsDisabled,
    uploadClient,
    componentRegistry,
<<<<<<< HEAD
    pendingFormIds,
=======
    formsData,
    formsMgr,
>>>>>>> 18a1659a
  } = props

  React.useEffect(() => {
    const listener = (): void => {
      sendS4AMessage({
        type: "UPDATE_HASH",
        hash: window.location.hash,
      })
    }
    window.addEventListener("hashchange", listener, false)
    return () => window.removeEventListener("hashchange", listener, false)
  }, [])

  const { wideMode, initialSidebarState, embedded } = React.useContext(
    PageLayoutContext
  )
  const renderBlock = (node: BlockNode): ReactElement => (
    <StyledReportViewBlockContainer
      className="block-container"
      isWideMode={wideMode}
    >
      <Block
        node={node}
        reportId={reportId}
        reportRunState={reportRunState}
        showStaleElementIndicator={showStaleElementIndicator}
        widgetMgr={widgetMgr}
        widgetsDisabled={widgetsDisabled}
        uploadClient={uploadClient}
        componentRegistry={componentRegistry}
<<<<<<< HEAD
        pendingFormIds={pendingFormIds}
=======
        formsData={formsData}
        formsMgr={formsMgr}
>>>>>>> 18a1659a
      />
    </StyledReportViewBlockContainer>
  )

  const layout = wideMode ? "wide" : "narrow"
  // The tabindex is required to support scrolling by arrow keys.
  return (
    <StyledReportViewContainer
      className="reportview-container"
      data-testid="stReportViewContainer"
      data-layout={layout}
    >
      {!elements.sidebar.isEmpty && (
        <ThemedSidebar initialSidebarState={initialSidebarState}>
          {renderBlock(elements.sidebar)}
        </ThemedSidebar>
      )}
      <StyledReportViewMain
        tabIndex={0}
        isEmbedded={embedded}
        className="main"
      >
        {renderBlock(elements.main)}
        <StyledReportViewFooter isEmbedded={embedded}>
          Made with{" "}
          <StyledReportViewFooterLink href="//streamlit.io">
            Streamlit
          </StyledReportViewFooterLink>
        </StyledReportViewFooter>
      </StyledReportViewMain>
    </StyledReportViewContainer>
  )
}

export default ReportView<|MERGE_RESOLUTION|>--- conflicted
+++ resolved
@@ -61,13 +61,9 @@
 
   componentRegistry: ComponentRegistry
 
-<<<<<<< HEAD
-  pendingFormIds: Set<string>
-=======
   formsData: FormsData
 
   formsMgr: FormsManager
->>>>>>> 18a1659a
 }
 
 /**
@@ -83,12 +79,8 @@
     widgetsDisabled,
     uploadClient,
     componentRegistry,
-<<<<<<< HEAD
-    pendingFormIds,
-=======
     formsData,
     formsMgr,
->>>>>>> 18a1659a
   } = props
 
   React.useEffect(() => {
@@ -119,12 +111,8 @@
         widgetsDisabled={widgetsDisabled}
         uploadClient={uploadClient}
         componentRegistry={componentRegistry}
-<<<<<<< HEAD
-        pendingFormIds={pendingFormIds}
-=======
         formsData={formsData}
         formsMgr={formsMgr}
->>>>>>> 18a1659a
       />
     </StyledReportViewBlockContainer>
   )
