/**
 * @license
 * Copyright 2018-2021 Streamlit Inc.
 *
 * Licensed under the Apache License, Version 2.0 (the "License");
 * you may not use this file except in compliance with the License.
 * You may obtain a copy of the License at
 *
 *    http://www.apache.org/licenses/LICENSE-2.0
 *
 * Unless required by applicable law or agreed to in writing, software
 * distributed under the License is distributed on an "AS IS" BASIS,
 * WITHOUT WARRANTIES OR CONDITIONS OF ANY KIND, either express or implied.
 * See the License for the specific language governing permissions and
 * limitations under the License.
 */

import styled from "@emotion/styled"
import { Theme } from "src/theme"

export const StyledHorizontalBlock = styled.div(({ theme }) => ({
  // While using flex for columns, padding is used for large screens and gap
  // for small ones. This can be adjusted once more information is passed.
  // More information and discussions can be found: Issue #2716, PR #2811
  display: "flex",
  flexWrap: "wrap",
  flexGrow: 1,

  // flexbox gap polyfill, ripped from
  // https://www.npmjs.com/package/flex-gap-polyfill as it's not currently
  // possible to use styled components with PostCSS
  "--fgp-gap-container": `calc(var(--fgp-gap-parent, 0px) - ${theme.spacing.md}) !important`,
  "--fgp-gap": "var(--fgp-gap-container)",
  "margin-top": "var(--fgp-gap)",
  "margin-right": "var(--fgp-gap)",
  "& > *": {
    "--fgp-gap-parent": `${theme.spacing.md} !important`,
    "--fgp-gap-item": `${theme.spacing.md} !important`,
    "--fgp-gap": "var(--fgp-gap-item) !important",
    "margin-top": "var(--fgp-gap)",
    "margin-right": "var(--fgp-gap)",
  },
}))

export interface StyledElementContainerProps {
  isStale: boolean
  isHidden: boolean
}

export const StyledElementContainer = styled.div<StyledElementContainerProps>(
  ({ theme, isStale, isHidden }) => ({
    display: "flex",
    flexDirection: "column",
    // Allows to have absolutely-positioned nodes inside report elements, like
    // floating buttons.
    position: "relative",
    marginTop: 0,
    marginRight: 0,
    marginBottom: isHidden ? 0 : theme.spacing.lg,
    marginLeft: 0,
    ":last-child": {
      marginBottom: 0,
    },
    "@media print": {
      "@-moz-document url-prefix()": {
        display: "block",
      },
      overflow: "visible",
    },

    ...(isStale
      ? {
          opacity: 0.33,
          transition: "opacity 1s ease-in 0.5s",
        }
      : {}),
  })
)

export interface StyledColumnProps {
  isEmpty: boolean
  weight: number
  totalWeight: number
}

export const StyledColumn = styled.div<StyledColumnProps>(
  ({ isEmpty, weight, totalWeight, theme }) => {
    const columnPercentage = weight / totalWeight

    return {
<<<<<<< HEAD
      // Calculate width based on percentage, but fill all available space,
      // e.g. if it overflows to next row.
      width: `calc(${columnPercentage * 100}% - ${theme.spacing.md})`,
      flex: `1 1 calc(${columnPercentage * 100}% - ${theme.spacing.md})`,

=======
      // Flex determines how much space is allocated to this column.
      flex: `${columnPercentage * 100}%`,
      width,
      paddingLeft: withLeftPadding ? theme.spacing.lg : theme.spacing.none,
>>>>>>> 443b0c3d
      [`@media (max-width: ${theme.breakpoints.columns})`]: {
        display: isEmpty ? "none" : undefined,
        minWidth: `${columnPercentage > 0.5 ? "min" : "max"}(
          ${columnPercentage * 100}% - ${theme.spacing.twoXL},
          ${columnPercentage * parseInt(theme.breakpoints.columns, 10)}px)`,
      },
    }
  }
)

export interface StyledBlockProps {
  isEmpty: boolean
  width: number
}
export const StyledBlock = styled.div<StyledBlockProps>(
  ({ isEmpty, width, theme }) => {
    return {
      width,
      [`@media (max-width: ${theme.breakpoints.columns})`]: {
        display: isEmpty ? "none" : undefined,
      },
    }
  }
)

export interface StyledFormProps {
  width: number
  theme: Theme
}

export const StyledForm = styled.div<StyledFormProps>(({ width, theme }) => {
  return {
    padding: "1em",
    // TODO XXX: Merge with develop then use fadedText10 color.
    // https://github.com/streamlit/streamlit/blob/develop/frontend/src/theme/utils.ts#L269
    border: `1px solid ${theme.colors.gray40}`,
    borderRadius: theme.radii.md,
    // Wider to make the inner elements have the same size as non-form elements
    width,
    marginBottom: theme.spacing.lg,
  }
})<|MERGE_RESOLUTION|>--- conflicted
+++ resolved
@@ -88,18 +88,11 @@
     const columnPercentage = weight / totalWeight
 
     return {
-<<<<<<< HEAD
       // Calculate width based on percentage, but fill all available space,
       // e.g. if it overflows to next row.
       width: `calc(${columnPercentage * 100}% - ${theme.spacing.md})`,
       flex: `1 1 calc(${columnPercentage * 100}% - ${theme.spacing.md})`,
 
-=======
-      // Flex determines how much space is allocated to this column.
-      flex: `${columnPercentage * 100}%`,
-      width,
-      paddingLeft: withLeftPadding ? theme.spacing.lg : theme.spacing.none,
->>>>>>> 443b0c3d
       [`@media (max-width: ${theme.breakpoints.columns})`]: {
         display: isEmpty ? "none" : undefined,
         minWidth: `${columnPercentage > 0.5 ? "min" : "max"}(
