--- conflicted
+++ resolved
@@ -124,12 +124,9 @@
         slider_proto.step = 1  # default for index changes
         slider_proto.data_type = SliderProto.INT
         slider_proto.options[:] = [str(format_func(option)) for option in options]
-<<<<<<< HEAD
         slider_proto.form_id = current_form_id(self.dg)
-=======
         if help is not None:
             slider_proto.help = help
->>>>>>> 1a711a3a
 
         ui_value = register_widget("slider", slider_proto, user_key=key)
         if ui_value:
