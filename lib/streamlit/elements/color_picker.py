--- conflicted
+++ resolved
@@ -22,11 +22,9 @@
 
 
 class ColorPickerMixin:
-<<<<<<< HEAD
-    def color_picker(self, label, value=None, key=None, on_change=None, context=None):
-=======
-    def color_picker(self, label, value=None, key=None, help=None):
->>>>>>> 7d9171d6
+    def color_picker(
+        self, label, value=None, key=None, on_change=None, context=None, help=None
+    ):
         """Display a color picker widget.
 
         Parameters
@@ -41,14 +39,11 @@
             If this is omitted, a key will be generated for the widget
             based on its content. Multiple widgets of the same type may
             not share the same key.
-<<<<<<< HEAD
         on_change : callable
             The callable that is invoked when the value changes. The callable
             only has one parameter, the new value.
-=======
         help : str
             A tooltip that gets displayed next to the color picker.
->>>>>>> 7d9171d6
 
         Returns
         -------
