--- conflicted
+++ resolved
@@ -18,9 +18,9 @@
 import streamlit
 from streamlit.errors import StreamlitAPIException
 from streamlit.proto.ColorPicker_pb2 import ColorPicker as ColorPickerProto
-<<<<<<< HEAD
-from .utils import register_widget
 from streamlit.session import get_session_state
+from streamlit.widgets import register_widget
+from .form import current_form_id
 
 
 class ColorPickerMixin:
@@ -33,14 +33,6 @@
         args: Optional[Tuple[Any, ...]] = None,
         kwargs: Optional[Dict[str, Any]] = None,
     ):
-=======
-from streamlit.widgets import register_widget
-from .form import current_form_id
-
-
-class ColorPickerMixin:
-    def color_picker(self, label, value=None, key=None, help=None):
->>>>>>> da5a0baf
         """Display a color picker widget.
 
         Parameters
@@ -55,14 +47,9 @@
             If this is omitted, a key will be generated for the widget
             based on its content. Multiple widgets of the same type may
             not share the same key.
-<<<<<<< HEAD
         on_change : callable
             The callable that is invoked when the value changes. The callable
             only has one parameter, the new value.
-=======
-        help : str
-            A tooltip that gets displayed next to the color picker.
->>>>>>> da5a0baf
 
         Returns
         -------
