--- conflicted
+++ resolved
@@ -18,9 +18,9 @@
 from streamlit.errors import StreamlitAPIException
 from streamlit.proto.Selectbox_pb2 import Selectbox as SelectboxProto
 from streamlit.type_util import ensure_iterable
-<<<<<<< HEAD
-from .utils import register_widget, NoValue
 from streamlit.session import get_session_state
+from streamlit.widgets import register_widget, NoValue
+from .form import current_form_id
 
 
 class SelectboxMixin:
@@ -36,14 +36,6 @@
         args: Optional[Tuple[Any, ...]] = None,
         kwargs: Optional[Dict[str, Any]] = None,
     ):
-=======
-from streamlit.widgets import register_widget, NoValue
-from .form import current_form_id
-
-
-class SelectboxMixin:
-    def selectbox(self, label, options, index=0, format_func=str, key=None, help=None):
->>>>>>> da5a0baf
         """Display a select widget.
 
         Parameters
@@ -63,14 +55,9 @@
             If this is omitted, a key will be generated for the widget
             based on its content. Multiple widgets of the same type may
             not share the same key.
-<<<<<<< HEAD
         on_change : callable
             The callable that is invoked when the value changes. The callable
             only has one parameter, the new value.
-=======
-        help : str
-            A tooltip that gets displayed next to the selectbox.
->>>>>>> da5a0baf
 
         Returns
         -------
@@ -124,15 +111,12 @@
         selectbox_proto.label = label
         selectbox_proto.default = index
         selectbox_proto.options[:] = [str(format_func(option)) for option in options]
-<<<<<<< HEAD
+        selectbox_proto.form_id = current_form_id(self.dg)
+        if help is not None:
+            selectbox_proto.help = help
         if force_set_value:
             selectbox_proto.value = index
             selectbox_proto.valueSet = True
-=======
-        selectbox_proto.form_id = current_form_id(self.dg)
-        if help is not None:
-            selectbox_proto.help = help
->>>>>>> da5a0baf
 
         def deserialize_select_box(ui_value):
             current_value = ui_value if ui_value is not None else index
