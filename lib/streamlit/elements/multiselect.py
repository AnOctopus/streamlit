--- conflicted
+++ resolved
@@ -18,18 +18,13 @@
 from streamlit.errors import StreamlitAPIException
 from streamlit.proto.MultiSelect_pb2 import MultiSelect as MultiSelectProto
 from streamlit.type_util import is_type, ensure_iterable
-<<<<<<< HEAD
-from .utils import register_widget
 from streamlit.session import get_session_state
-=======
 from streamlit.widgets import register_widget
 from .form import current_form_id
->>>>>>> da5a0baf
 
 
 class MultiSelectMixin:
     def multiselect(
-<<<<<<< HEAD
         self,
         label,
         options: List[str],
@@ -39,9 +34,6 @@
         on_change=None,
         args: Optional[Tuple[Any, ...]] = None,
         kwargs: Optional[Dict[str, Any]] = None,
-=======
-        self, label, options, default=None, format_func=str, key=None, help=None
->>>>>>> da5a0baf
     ):
         """Display a multiselect widget.
         The multiselect widget starts as empty.
@@ -65,14 +57,9 @@
             If this is omitted, a key will be generated for the widget
             based on its content. Multiple widgets of the same type may
             not share the same key.
-<<<<<<< HEAD
         on_change : callable
             The callable that is invoked when the value changes. The callable
             only has one parameter, the new value.
-=======
-        help : str
-            A tooltip that gets displayed next to the multiselect.
->>>>>>> da5a0baf
 
         Returns
         -------
@@ -149,7 +136,9 @@
         default_value_indices = [] if indices is None else indices
         multiselect_proto.default[:] = default_value_indices
         multiselect_proto.options[:] = [str(format_func(option)) for option in options]
-<<<<<<< HEAD
+        multiselect_proto.form_id = current_form_id(self.dg)
+        if help is not None:
+            multiselect_proto.help = help
         if force_set_value:
             # multiselect values are indices
             multiselect_proto.value[:] = default_value_indices
@@ -171,16 +160,6 @@
         )
         self.dg._enqueue("multiselect", multiselect_proto, values)
         return values
-=======
-        multiselect_proto.form_id = current_form_id(self.dg)
-        if help is not None:
-            multiselect_proto.help = help
-
-        ui_value = register_widget("multiselect", multiselect_proto, user_key=key)
-        current_value = ui_value.data if ui_value is not None else default_value
-        return_value = [options[i] for i in current_value]
-        return self.dg._enqueue("multiselect", multiselect_proto, return_value)
->>>>>>> da5a0baf
 
     @property
     def dg(self) -> "streamlit.delta_generator.DeltaGenerator":
