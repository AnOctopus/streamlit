--- conflicted
+++ resolved
@@ -19,13 +19,9 @@
 from streamlit.errors import StreamlitAPIException
 from streamlit.js_number import JSNumber, JSNumberBoundsException
 from streamlit.proto.NumberInput_pb2 import NumberInput as NumberInputProto
-<<<<<<< HEAD
-from .utils import register_widget, NoValue
 from streamlit.session import get_session_state
-=======
 from streamlit.widgets import register_widget, NoValue
 from .form import current_form_id
->>>>>>> da5a0baf
 
 
 class NumberInputMixin:
@@ -38,13 +34,9 @@
         step=None,
         format=None,
         key=None,
-<<<<<<< HEAD
         on_change=None,
         args: Optional[Tuple[Any, ...]] = None,
         kwargs: Optional[Dict[str, Any]] = None,
-=======
-        help=None,
->>>>>>> da5a0baf
     ):
         """Display a numeric input widget.
 
@@ -74,14 +66,9 @@
             If this is omitted, a key will be generated for the widget
             based on its content. Multiple widgets of the same type may
             not share the same key.
-<<<<<<< HEAD
         on_change : callable
             The callable that is invoked when the value changes. The callable
             only has one parameter, the new value.
-=======
-        help : str
-            A tooltip that gets displayed next to the input.
->>>>>>> da5a0baf
 
         Returns
         -------
@@ -97,15 +84,6 @@
         if key is None:
             key = label
 
-<<<<<<< HEAD
-        state = get_session_state()
-        force_set_value = value is not None or state.is_new_value(key)
-
-        if value is None:
-            # Value not passed in, try to get it from state
-            value = state.get(key, None)
-        if value is None:
-=======
         # Ensure that all arguments are of the same type.
         args = [min_value, max_value, value, step]
 
@@ -124,8 +102,10 @@
                 f"\n`step` has {type(step).__name__} type."
             )
 
-        if isinstance(value, NoValue):
->>>>>>> da5a0baf
+        if value is None:
+            # Value not passed in, try to get it from state
+            value = state.get(key, None)
+        if value is None:
             if min_value is not None:
                 value = min_value
             elif int_args and float_args:
@@ -170,37 +150,6 @@
                 % format
             )
 
-<<<<<<< HEAD
-        # Ensure that all arguments are of the same type.
-        argsl = [min_value, max_value, step]
-
-        int_args = all(
-            map(
-                lambda a: (
-                    isinstance(a, numbers.Integral) or isinstance(a, type(None))
-                ),
-                argsl,
-            )
-        )
-        float_args = all(
-            map(lambda a: (isinstance(a, float) or isinstance(a, type(None))), argsl)
-        )
-
-        if not int_args and not float_args:
-            raise StreamlitAPIException(
-                "All arguments must be of the same type."
-                "\n`value` has %(value_type)s type."
-                "\n`min_value` has %(min_type)s type."
-                "\n`max_value` has %(max_type)s type."
-                % {
-                    "value_type": type(value).__name__,
-                    "min_type": type(min_value).__name__,
-                    "max_type": type(max_value).__name__,
-                }
-            )
-
-=======
->>>>>>> da5a0baf
         # Ensure that the value matches arguments' types.
         all_ints = int_value and int_args
 
