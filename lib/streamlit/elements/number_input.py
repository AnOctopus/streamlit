# Copyright 2018-2021 Streamlit Inc.
#
# Licensed under the Apache License, Version 2.0 (the "License");
# you may not use this file except in compliance with the License.
# You may obtain a copy of the License at
#
#    http://www.apache.org/licenses/LICENSE-2.0
#
# Unless required by applicable law or agreed to in writing, software
# distributed under the License is distributed on an "AS IS" BASIS,
# WITHOUT WARRANTIES OR CONDITIONS OF ANY KIND, either express or implied.
# See the License for the specific language governing permissions and
# limitations under the License.

import numbers
from typing import cast

import streamlit
from streamlit.errors import StreamlitAPIException
from streamlit.js_number import JSNumber, JSNumberBoundsException
from streamlit.proto.NumberInput_pb2 import NumberInput as NumberInputProto
from .form import current_form_id
from .utils import register_widget, NoValue


class NumberInputMixin:
    def number_input(
        self,
        label,
        min_value=None,
        max_value=None,
        value=NoValue(),
        step=None,
        format=None,
        key=None,
        help=None,
    ):
        """Display a numeric input widget.

        Parameters
        ----------
        label : str
            A short label explaining to the user what this input is for.
        min_value : int or float or None
            The minimum permitted value.
            If None, there will be no minimum.
        max_value : int or float or None
            The maximum permitted value.
            If None, there will be no maximum.
        value : int or float or None
            The value of this widget when it first renders.
            Defaults to min_value, or 0.0 if min_value is None
        step : int or float or None
            The stepping interval.
            Defaults to 1 if the value is an int, 0.01 otherwise.
            If the value is not specified, the format parameter will be used.
        format : str or None
            A printf-style format string controlling how the interface should
            display numbers. Output must be purely numeric. This does not impact
            the return value. Valid formatters: %d %e %f %g %i %u
        key : str
            An optional string to use as the unique key for the widget.
            If this is omitted, a key will be generated for the widget
            based on its content. Multiple widgets of the same type may
            not share the same key.
        help : str
            A tooltip that gets displayed next to the input.

        Returns
        -------
        int or float
            The current value of the numeric input widget. The return type
            will match the data type of the value parameter.

        Example
        -------
        >>> number = st.number_input('Insert a number')
        >>> st.write('The current number is ', number)
        """

        if isinstance(value, NoValue):
            if min_value is not None:
                value = min_value
            else:
                value = 0.0  # We set a float as default

        int_value = isinstance(value, numbers.Integral)
        float_value = isinstance(value, float)

        if value is None:
            raise StreamlitAPIException(
                "Default value for number_input should be an int or a float."
            )
        else:
            if format is None:
                format = "%d" if int_value else "%0.2f"

            # Warn user if they format an int type as a float or vice versa.
            if format in ["%d", "%u", "%i"] and float_value:
                import streamlit as st

                st.warning(
                    "Warning: NumberInput value below has type float,"
                    f" but format {format} displays as integer."
                )
            elif format[-1] == "f" and int_value:
                import streamlit as st

                st.warning(
                    "Warning: NumberInput value below has type int so is"
                    f" displayed as int despite format string {format}."
                )

            if step is None:
                step = 1 if int_value else 0.01

        try:
            float(format % 2)
        except (TypeError, ValueError):
            raise StreamlitAPIException(
                "Format string for st.number_input contains invalid characters: %s"
                % format
            )

        # Ensure that all arguments are of the same type.
        args = [min_value, max_value, step]

        int_args = all(
            map(
                lambda a: (
                    isinstance(a, numbers.Integral) or isinstance(a, type(None))
                ),
                args,
            )
        )
        float_args = all(
            map(lambda a: (isinstance(a, float) or isinstance(a, type(None))), args)
        )

        if not int_args and not float_args:
            raise StreamlitAPIException(
                "All arguments must be of the same type."
                "\n`value` has %(value_type)s type."
                "\n`min_value` has %(min_type)s type."
                "\n`max_value` has %(max_type)s type."
                % {
                    "value_type": type(value).__name__,
                    "min_type": type(min_value).__name__,
                    "max_type": type(max_value).__name__,
                }
            )

        # Ensure that the value matches arguments' types.
        all_ints = int_value and int_args
        all_floats = float_value and float_args

        if not all_ints and not all_floats:
            raise StreamlitAPIException(
                "All numerical arguments must be of the same type."
                "\n`value` has %(value_type)s type."
                "\n`min_value` has %(min_type)s type."
                "\n`max_value` has %(max_type)s type."
                "\n`step` has %(step_type)s type."
                % {
                    "value_type": type(value).__name__,
                    "min_type": type(min_value).__name__,
                    "max_type": type(max_value).__name__,
                    "step_type": type(step).__name__,
                }
            )

        if (min_value and min_value > value) or (max_value and max_value < value):
            raise StreamlitAPIException(
                "The default `value` of %(value)s "
                "must lie between the `min_value` of %(min)s "
                "and the `max_value` of %(max)s, inclusively."
                % {"value": value, "min": min_value, "max": max_value}
            )

        # Bounds checks. JSNumber produces human-readable exceptions that
        # we simply re-package as StreamlitAPIExceptions.
        try:
            if all_ints:
                if min_value is not None:
                    JSNumber.validate_int_bounds(min_value, "`min_value`")
                if max_value is not None:
                    JSNumber.validate_int_bounds(max_value, "`max_value`")
                if step is not None:
                    JSNumber.validate_int_bounds(step, "`step`")
                JSNumber.validate_int_bounds(value, "`value`")
            else:
                if min_value is not None:
                    JSNumber.validate_float_bounds(min_value, "`min_value`")
                if max_value is not None:
                    JSNumber.validate_float_bounds(max_value, "`max_value`")
                if step is not None:
                    JSNumber.validate_float_bounds(step, "`step`")
                JSNumber.validate_float_bounds(value, "`value`")
        except JSNumberBoundsException as e:
            raise StreamlitAPIException(str(e))

        number_input_proto = NumberInputProto()
        number_input_proto.data_type = (
            NumberInputProto.INT if all_ints else NumberInputProto.FLOAT
        )
        number_input_proto.label = label
        number_input_proto.default = value
        number_input_proto.form_id = current_form_id(self.dg)
<<<<<<< HEAD
=======
        if help is not None:
            number_input_proto.help = help
>>>>>>> 18a1659a

        if min_value is not None:
            number_input_proto.min = min_value
            number_input_proto.has_min = True

        if max_value is not None:
            number_input_proto.max = max_value
            number_input_proto.has_max = True

        if step is not None:
            number_input_proto.step = step

        if format is not None:
            number_input_proto.format = format

        ui_value = register_widget("number_input", number_input_proto, user_key=key)

        return_value = ui_value if ui_value is not None else value
        return self.dg._enqueue("number_input", number_input_proto, return_value)

    @property
    def dg(self) -> "streamlit.delta_generator.DeltaGenerator":
        """Get our DeltaGenerator."""
        return cast("streamlit.delta_generator.DeltaGenerator", self)<|MERGE_RESOLUTION|>--- conflicted
+++ resolved
@@ -206,11 +206,8 @@
         number_input_proto.label = label
         number_input_proto.default = value
         number_input_proto.form_id = current_form_id(self.dg)
-<<<<<<< HEAD
-=======
         if help is not None:
             number_input_proto.help = help
->>>>>>> 18a1659a
 
         if min_value is not None:
             number_input_proto.min = min_value
