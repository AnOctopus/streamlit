# Copyright 2018-2021 Streamlit Inc.
#
# Licensed under the Apache License, Version 2.0 (the "License");
# you may not use this file except in compliance with the License.
# You may obtain a copy of the License at
#
#    http://www.apache.org/licenses/LICENSE-2.0
#
# Unless required by applicable law or agreed to in writing, software
# distributed under the License is distributed on an "AS IS" BASIS,
# WITHOUT WARRANTIES OR CONDITIONS OF ANY KIND, either express or implied.
# See the License for the specific language governing permissions and
# limitations under the License.

from typing import cast

import streamlit
from streamlit.errors import StreamlitAPIException
from streamlit.proto.Radio_pb2 import Radio as RadioProto
from streamlit.type_util import ensure_iterable
from .form import current_form_id
from .utils import register_widget, NoValue


class RadioMixin:
    def radio(self, label, options, index=0, format_func=str, key=None, help=None):
        """Display a radio button widget.

        Parameters
        ----------
        label : str
            A short label explaining to the user what this radio group is for.
        options : list, tuple, numpy.ndarray, pandas.Series, or pandas.DataFrame
            Labels for the radio options. This will be cast to str internally
            by default. For pandas.DataFrame, the first column is selected.
        index : int
            The index of the preselected option on first render.
        format_func : function
            Function to modify the display of radio options. It receives
            the raw option as an argument and should output the label to be
            shown for that option. This has no impact on the return value of
            the radio.
        key : str
            An optional string to use as the unique key for the widget.
            If this is omitted, a key will be generated for the widget
            based on its content. Multiple widgets of the same type may
            not share the same key.
        help : str
            A tooltip that gets displayed next to the radio.

        Returns
        -------
        any
            The selected option.

        Example
        -------
        >>> genre = st.radio(
        ...     "What\'s your favorite movie genre",
        ...     ('Comedy', 'Drama', 'Documentary'))
        >>>
        >>> if genre == 'Comedy':
        ...     st.write('You selected comedy.')
        ... else:
        ...     st.write("You didn\'t select comedy.")

        """
        options = ensure_iterable(options)

        if not isinstance(index, int):
            raise StreamlitAPIException(
                "Radio Value has invalid type: %s" % type(index).__name__
            )

        if len(options) > 0 and not 0 <= index < len(options):
            raise StreamlitAPIException(
                "Radio index must be between 0 and length of options"
            )

        radio_proto = RadioProto()
        radio_proto.label = label
        radio_proto.default = index
        radio_proto.options[:] = [str(format_func(option)) for option in options]
        radio_proto.form_id = current_form_id(self.dg)
<<<<<<< HEAD
=======
        if help is not None:
            radio_proto.help = help
>>>>>>> 18a1659a

        ui_value = register_widget("radio", radio_proto, user_key=key)
        current_value = ui_value if ui_value is not None else index

        return_value = (
            options[current_value]
            if len(options) > 0 and options[current_value] is not None
            else NoValue
        )
        return self.dg._enqueue("radio", radio_proto, return_value)

    @property
    def dg(self) -> "streamlit.delta_generator.DeltaGenerator":
        """Get our DeltaGenerator."""
        return cast("streamlit.delta_generator.DeltaGenerator", self)<|MERGE_RESOLUTION|>--- conflicted
+++ resolved
@@ -82,11 +82,8 @@
         radio_proto.default = index
         radio_proto.options[:] = [str(format_func(option)) for option in options]
         radio_proto.form_id = current_form_id(self.dg)
-<<<<<<< HEAD
-=======
         if help is not None:
             radio_proto.help = help
->>>>>>> 18a1659a
 
         ui_value = register_widget("radio", radio_proto, user_key=key)
         current_value = ui_value if ui_value is not None else index
