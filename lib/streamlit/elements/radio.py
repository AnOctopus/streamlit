# Copyright 2018-2021 Streamlit Inc.
#
# Licensed under the Apache License, Version 2.0 (the "License");
# you may not use this file except in compliance with the License.
# You may obtain a copy of the License at
#
#    http://www.apache.org/licenses/LICENSE-2.0
#
# Unless required by applicable law or agreed to in writing, software
# distributed under the License is distributed on an "AS IS" BASIS,
# WITHOUT WARRANTIES OR CONDITIONS OF ANY KIND, either express or implied.
# See the License for the specific language governing permissions and
# limitations under the License.

from typing import cast, Optional, Tuple, Any, Dict

import streamlit
from streamlit.errors import StreamlitAPIException
from streamlit.proto.Radio_pb2 import Radio as RadioProto
from streamlit.type_util import ensure_iterable
<<<<<<< HEAD
from .utils import register_widget, NoValue
from streamlit.session import get_session_state


class RadioMixin:
    def radio(
        self,
        label,
        options,
        index: Optional[int] = None,
        value=None,
        format_func=str,
        key=None,
        on_change=None,
        args: Optional[Tuple[Any, ...]] = None,
        kwargs: Optional[Dict[str, Any]] = None,
    ) -> str:
=======
from streamlit.widgets import register_widget, NoValue
from .form import current_form_id


class RadioMixin:
    def radio(self, label, options, index=0, format_func=str, key=None, help=None):
>>>>>>> da5a0baf
        """Display a radio button widget.

        Parameters
        ----------
        label : str
            A short label explaining to the user what this radio group is for.
        options : list, tuple, numpy.ndarray, pandas.Series, or pandas.DataFrame
            Labels for the radio options. This will be cast to str internally
            by default. For pandas.DataFrame, the first column is selected.
        index : int
            The index of the preselected option on first render.
        format_func : function
            Function to modify the display of radio options. It receives
            the raw option as an argument and should output the label to be
            shown for that option. This has no impact on the return value of
            the radio.
        key : str
            An optional string to use as the unique key for the widget.
            If this is omitted, a key will be generated for the widget
            based on its content. Multiple widgets of the same type may
            not share the same key.
<<<<<<< HEAD
        on_change : callable
            The callable that is invoked when the value changes. The callable
            only has one parameter, the new value.
=======
        help : str
            A tooltip that gets displayed next to the radio.
>>>>>>> da5a0baf

        Returns
        -------
        any
            The selected option.

        Example
        -------
        >>> genre = st.radio(
        ...     "What\'s your favorite movie genre",
        ...     ('Comedy', 'Drama', 'Documentary'))
        >>>
        >>> if genre == 'Comedy':
        ...     st.write('You selected comedy.')
        ... else:
        ...     st.write("You didn\'t select comedy.")

        """
        options = ensure_iterable(options)

        if key is None:
            key = label

        if value is None and index is not None:
            value = options[index]

        state = get_session_state()
        force_set_value = value is not None or state.is_new_value(key)

        if value is None:
            # Value not passed in, try to get it from state
            value = state.get(key, None)
        if value is None:
            value = options[0]

        state[key] = value

        index = options.index(value)
        if not isinstance(index, int):
            raise StreamlitAPIException(
                "Radio Value has invalid type: %s" % type(index).__name__
            )

        if len(options) > 0 and not 0 <= index < len(options):
            raise StreamlitAPIException(
                "Radio index must be between 0 and length of options"
            )

        radio_proto = RadioProto()
        radio_proto.label = label
        radio_proto.default = index
        radio_proto.options[:] = [str(format_func(option)) for option in options]
<<<<<<< HEAD
        if force_set_value:
            radio_proto.value = index
            radio_proto.valueSet = True

        def deserialize_radio_button(ui_value):
            current_value = ui_value if ui_value is not None else index
=======
        radio_proto.form_id = current_form_id(self.dg)
        if help is not None:
            radio_proto.help = help
>>>>>>> da5a0baf

            print(options)
            return (
                options[current_value]
                if len(options) > 0 and options[current_value] is not None
                else NoValue
            )

        register_widget(
            "radio",
            radio_proto,
            user_key=key,
            on_change_handler=on_change,
            args=args,
            kwargs=kwargs,
            deserializer=deserialize_radio_button,
        )
        self.dg._enqueue("radio", radio_proto)
        return value

    @property
    def dg(self) -> "streamlit.delta_generator.DeltaGenerator":
        """Get our DeltaGenerator."""
        return cast("streamlit.delta_generator.DeltaGenerator", self)<|MERGE_RESOLUTION|>--- conflicted
+++ resolved
@@ -18,9 +18,9 @@
 from streamlit.errors import StreamlitAPIException
 from streamlit.proto.Radio_pb2 import Radio as RadioProto
 from streamlit.type_util import ensure_iterable
-<<<<<<< HEAD
-from .utils import register_widget, NoValue
 from streamlit.session import get_session_state
+from streamlit.widgets import register_widget, NoValue
+from .form import current_form_id
 
 
 class RadioMixin:
@@ -36,14 +36,6 @@
         args: Optional[Tuple[Any, ...]] = None,
         kwargs: Optional[Dict[str, Any]] = None,
     ) -> str:
-=======
-from streamlit.widgets import register_widget, NoValue
-from .form import current_form_id
-
-
-class RadioMixin:
-    def radio(self, label, options, index=0, format_func=str, key=None, help=None):
->>>>>>> da5a0baf
         """Display a radio button widget.
 
         Parameters
@@ -65,14 +57,9 @@
             If this is omitted, a key will be generated for the widget
             based on its content. Multiple widgets of the same type may
             not share the same key.
-<<<<<<< HEAD
         on_change : callable
             The callable that is invoked when the value changes. The callable
             only has one parameter, the new value.
-=======
-        help : str
-            A tooltip that gets displayed next to the radio.
->>>>>>> da5a0baf
 
         Returns
         -------
@@ -125,18 +112,15 @@
         radio_proto.label = label
         radio_proto.default = index
         radio_proto.options[:] = [str(format_func(option)) for option in options]
-<<<<<<< HEAD
+        radio_proto.form_id = current_form_id(self.dg)
+        if help is not None:
+            radio_proto.help = help
         if force_set_value:
             radio_proto.value = index
             radio_proto.valueSet = True
 
         def deserialize_radio_button(ui_value):
             current_value = ui_value if ui_value is not None else index
-=======
-        radio_proto.form_id = current_form_id(self.dg)
-        if help is not None:
-            radio_proto.help = help
->>>>>>> da5a0baf
 
             print(options)
             return (
