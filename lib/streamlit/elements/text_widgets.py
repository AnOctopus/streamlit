--- conflicted
+++ resolved
@@ -18,18 +18,13 @@
 from streamlit.errors import StreamlitAPIException
 from streamlit.proto.TextArea_pb2 import TextArea as TextAreaProto
 from streamlit.proto.TextInput_pb2 import TextInput as TextInputProto
-<<<<<<< HEAD
-from .utils import register_widget
 from streamlit.session import get_session_state
-=======
 from streamlit.widgets import register_widget
 from .form import current_form_id
->>>>>>> da5a0baf
 
 
 class TextWidgetsMixin:
     def text_input(
-<<<<<<< HEAD
         self,
         label,
         value=None,
@@ -39,9 +34,6 @@
         on_change=None,
         args: Optional[Tuple[Any, ...]] = None,
         kwargs: Optional[Dict[str, Any]] = None,
-=======
-        self, label, value="", max_chars=None, key=None, type="default", help=None
->>>>>>> da5a0baf
     ):
         """Display a single-line text input widget.
 
@@ -63,14 +55,9 @@
             The type of the text input. This can be either "default" (for
             a regular text input), or "password" (for a text input that
             masks the user's typed value). Defaults to "default".
-<<<<<<< HEAD
         on_change : callable
             The callable that is invoked when the value changes. The callable
             only has one parameter, the new value.
-=======
-        help : str
-            A tooltip that gets displayed next to the input.
->>>>>>> da5a0baf
 
         Returns
         -------
@@ -117,7 +104,6 @@
                 % type
             )
 
-<<<<<<< HEAD
         if force_set_value:
             text_input_proto.value = value
             text_input_proto.valueSet = True
@@ -147,14 +133,6 @@
         on_change=None,
         args: Optional[Tuple[Any, ...]] = None,
         kwargs: Optional[Dict[str, Any]] = None,
-=======
-        ui_value = register_widget("text_input", text_input_proto, user_key=key)
-        current_value = ui_value if ui_value is not None else value
-        return self.dg._enqueue("text_input", text_input_proto, str(current_value))
-
-    def text_area(
-        self, label, value="", height=None, max_chars=None, key=None, help=None
->>>>>>> da5a0baf
     ):
         """Display a multi-line text input widget.
 
@@ -175,14 +153,9 @@
             If this is omitted, a key will be generated for the widget
             based on its content. Multiple widgets of the same type may
             not share the same key.
-<<<<<<< HEAD
         on_change : callable
             The callable that is invoked when the value changes. The callable
             only has one parameter, the new value.
-=======
-        help : str
-            A tooltip that gets displayed next to the textarea.
->>>>>>> da5a0baf
 
         Returns
         -------
