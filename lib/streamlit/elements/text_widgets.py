--- conflicted
+++ resolved
@@ -64,11 +64,8 @@
         text_input_proto.label = label
         text_input_proto.default = str(value)
         text_input_proto.form_id = current_form_id(self.dg)
-<<<<<<< HEAD
-=======
         if help is not None:
             text_input_proto.help = help
->>>>>>> 18a1659a
 
         if max_chars is not None:
             text_input_proto.max_chars = max_chars
@@ -133,11 +130,8 @@
         text_area_proto.label = label
         text_area_proto.default = str(value)
         text_area_proto.form_id = current_form_id(self.dg)
-<<<<<<< HEAD
-=======
         if help is not None:
             text_area_proto.help = help
->>>>>>> 18a1659a
 
         if height is not None:
             text_area_proto.height = height
