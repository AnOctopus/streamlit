# Copyright 2018-2021 Streamlit Inc.
#
# Licensed under the Apache License, Version 2.0 (the "License");
# you may not use this file except in compliance with the License.
# You may obtain a copy of the License at
#
#    http://www.apache.org/licenses/LICENSE-2.0
#
# Unless required by applicable law or agreed to in writing, software
# distributed under the License is distributed on an "AS IS" BASIS,
# WITHOUT WARRANTIES OR CONDITIONS OF ANY KIND, either express or implied.
# See the License for the specific language governing permissions and
# limitations under the License.

import textwrap
from typing import Any

from streamlit import type_util
<<<<<<< HEAD
from streamlit.report_thread import get_report_ctx
from streamlit.errors import DuplicateWidgetID
from typing import Optional, Any, Callable, Tuple, Dict


class NoValue:
    """Return this from DeltaGenerator.foo_widget() when you want the st.foo_widget()
    call to return None. This is needed because `DeltaGenerator._enqueue`
    replaces `None` with a `DeltaGenerator` (for use in non-widget elements).
    """

    pass
=======
>>>>>>> da5a0baf


def clean_text(text: Any) -> str:
    """Convert an object to text, dedent it, and strip whitespace."""
    return textwrap.dedent(str(text)).strip()


<<<<<<< HEAD
def _build_duplicate_widget_message(
    widget_func_name: str, user_key: Optional[str] = None
) -> str:
    if user_key is not None:
        message = textwrap.dedent(
            """
            There are multiple identical `st.{widget_type}` widgets with
            `key='{user_key}'`.

            To fix this, please make sure that the `key` argument is unique for
            each `st.{widget_type}` you create.
            """
        )
    else:
        message = textwrap.dedent(
            """
            There are multiple identical `st.{widget_type}` widgets with the
            same generated key.

            When a widget is created, it's assigned an internal key based on
            its structure. Multiple widgets with an identical structure will
            result in the same internal key, which causes this error.

            To fix this error, please pass a unique `key` argument to
            `st.{widget_type}`.
            """
        )

    return message.strip("\n").format(widget_type=widget_func_name, user_key=user_key)


def _get_widget_id(
    element_type: str, element_proto: Any, user_key: Optional[str] = None
) -> str:
    """Generate the widget id for the given widget.

    Does not mutate the element_proto object.
    """
    if user_key is not None:
        widget_id = user_key
    else:
        # Identify the widget with a hash of type + contents
        widget_id = str(hash((element_type, element_proto.SerializeToString())))

    return widget_id


def register_widget(
    element_type: str,
    element_proto: Any,
    user_key: Optional[str] = None,
    widget_func_name: Optional[str] = None,
    on_change_handler: Optional[Callable[..., None]] = None,
    deserializer: Callable[[Any], Any] = lambda x: x,
    args: Optional[Tuple[Any, ...]] = None,
    kwargs: Optional[Dict[str, Any]] = None,
) -> Any:
    """Register a widget with Streamlit, and return its current ui_value.
    NOTE: This function should be called after the proto has been filled.

    Parameters
    ----------
    element_type : str
        The type of the element as stored in proto.
    element_proto : proto
        The proto of the specified type (e.g. Button/Multiselect/Slider proto)
    user_key : str
        Optional user-specified string to use as the widget ID.
        If this is None, we'll generate an ID by hashing the element.
    widget_func_name : str or None
        The widget's DeltaGenerator function name, if it's different from
        its element_type. Custom components are a special case: they all have
        the element_type "component_instance", but are instantiated with
        dynamically-named functions.
    on_change_handler: callable or None
        An optional callback invoked when the widget's value changes.
    deserializer: callable
        Called to convert a widget's protobuf value to the value returned by
        its st.foo function.

    Returns
    -------
    ui_value : any
        The value of the widget set by the client or
        the default value passed. If the report context
        doesn't exist, None will be returned.

    """
    if user_key is not None:
        key: Optional[str] = user_key
    elif hasattr(element_proto, "label"):
        key = element_proto.label
    else:
        key = None
    widget_id = _get_widget_id(element_type, element_proto, key)
    element_proto.id = widget_id

    ctx = get_report_ctx()
    if ctx is None:
        # Early-out if we're not running inside a ReportThread (which
        # probably means we're running as a "bare" Python script, and
        # not via `streamlit run`).
        return deserializer(None)

    # Register the widget, and ensure another widget with the same id hasn't
    # already been registered.
    added = ctx.widget_ids_this_run.add(widget_id)
    if not added:
        raise DuplicateWidgetID(
            _build_duplicate_widget_message(
                widget_func_name if widget_func_name is not None else element_type,
                user_key,
            )
        )

    if on_change_handler is not None:
        ctx.widgets.add_callback(
            element_proto.id, deserializer, on_change_handler, args, kwargs
        )
    else:
        ctx.widgets.add_deserializer(element_proto.id, deserializer)

    # Return the widget's current value.
    return deserializer(ctx.widgets.get_widget_value(widget_id))


=======
>>>>>>> da5a0baf
def last_index_for_melted_dataframes(data):
    if type_util.is_dataframe_compatible(data):
        data = type_util.convert_anything_to_df(data)

        if data.index.size > 0:
            return data.index[-1]

    return None<|MERGE_RESOLUTION|>--- conflicted
+++ resolved
@@ -16,21 +16,6 @@
 from typing import Any
 
 from streamlit import type_util
-<<<<<<< HEAD
-from streamlit.report_thread import get_report_ctx
-from streamlit.errors import DuplicateWidgetID
-from typing import Optional, Any, Callable, Tuple, Dict
-
-
-class NoValue:
-    """Return this from DeltaGenerator.foo_widget() when you want the st.foo_widget()
-    call to return None. This is needed because `DeltaGenerator._enqueue`
-    replaces `None` with a `DeltaGenerator` (for use in non-widget elements).
-    """
-
-    pass
-=======
->>>>>>> da5a0baf
 
 
 def clean_text(text: Any) -> str:
@@ -38,135 +23,6 @@
     return textwrap.dedent(str(text)).strip()
 
 
-<<<<<<< HEAD
-def _build_duplicate_widget_message(
-    widget_func_name: str, user_key: Optional[str] = None
-) -> str:
-    if user_key is not None:
-        message = textwrap.dedent(
-            """
-            There are multiple identical `st.{widget_type}` widgets with
-            `key='{user_key}'`.
-
-            To fix this, please make sure that the `key` argument is unique for
-            each `st.{widget_type}` you create.
-            """
-        )
-    else:
-        message = textwrap.dedent(
-            """
-            There are multiple identical `st.{widget_type}` widgets with the
-            same generated key.
-
-            When a widget is created, it's assigned an internal key based on
-            its structure. Multiple widgets with an identical structure will
-            result in the same internal key, which causes this error.
-
-            To fix this error, please pass a unique `key` argument to
-            `st.{widget_type}`.
-            """
-        )
-
-    return message.strip("\n").format(widget_type=widget_func_name, user_key=user_key)
-
-
-def _get_widget_id(
-    element_type: str, element_proto: Any, user_key: Optional[str] = None
-) -> str:
-    """Generate the widget id for the given widget.
-
-    Does not mutate the element_proto object.
-    """
-    if user_key is not None:
-        widget_id = user_key
-    else:
-        # Identify the widget with a hash of type + contents
-        widget_id = str(hash((element_type, element_proto.SerializeToString())))
-
-    return widget_id
-
-
-def register_widget(
-    element_type: str,
-    element_proto: Any,
-    user_key: Optional[str] = None,
-    widget_func_name: Optional[str] = None,
-    on_change_handler: Optional[Callable[..., None]] = None,
-    deserializer: Callable[[Any], Any] = lambda x: x,
-    args: Optional[Tuple[Any, ...]] = None,
-    kwargs: Optional[Dict[str, Any]] = None,
-) -> Any:
-    """Register a widget with Streamlit, and return its current ui_value.
-    NOTE: This function should be called after the proto has been filled.
-
-    Parameters
-    ----------
-    element_type : str
-        The type of the element as stored in proto.
-    element_proto : proto
-        The proto of the specified type (e.g. Button/Multiselect/Slider proto)
-    user_key : str
-        Optional user-specified string to use as the widget ID.
-        If this is None, we'll generate an ID by hashing the element.
-    widget_func_name : str or None
-        The widget's DeltaGenerator function name, if it's different from
-        its element_type. Custom components are a special case: they all have
-        the element_type "component_instance", but are instantiated with
-        dynamically-named functions.
-    on_change_handler: callable or None
-        An optional callback invoked when the widget's value changes.
-    deserializer: callable
-        Called to convert a widget's protobuf value to the value returned by
-        its st.foo function.
-
-    Returns
-    -------
-    ui_value : any
-        The value of the widget set by the client or
-        the default value passed. If the report context
-        doesn't exist, None will be returned.
-
-    """
-    if user_key is not None:
-        key: Optional[str] = user_key
-    elif hasattr(element_proto, "label"):
-        key = element_proto.label
-    else:
-        key = None
-    widget_id = _get_widget_id(element_type, element_proto, key)
-    element_proto.id = widget_id
-
-    ctx = get_report_ctx()
-    if ctx is None:
-        # Early-out if we're not running inside a ReportThread (which
-        # probably means we're running as a "bare" Python script, and
-        # not via `streamlit run`).
-        return deserializer(None)
-
-    # Register the widget, and ensure another widget with the same id hasn't
-    # already been registered.
-    added = ctx.widget_ids_this_run.add(widget_id)
-    if not added:
-        raise DuplicateWidgetID(
-            _build_duplicate_widget_message(
-                widget_func_name if widget_func_name is not None else element_type,
-                user_key,
-            )
-        )
-
-    if on_change_handler is not None:
-        ctx.widgets.add_callback(
-            element_proto.id, deserializer, on_change_handler, args, kwargs
-        )
-    else:
-        ctx.widgets.add_deserializer(element_proto.id, deserializer)
-
-    # Return the widget's current value.
-    return deserializer(ctx.widgets.get_widget_value(widget_id))
-
-
-=======
->>>>>>> da5a0baf
 def last_index_for_melted_dataframes(data):
     if type_util.is_dataframe_compatible(data):
         data = type_util.convert_anything_to_df(data)
