--- conflicted
+++ resolved
@@ -70,12 +70,9 @@
         time_input_proto = TimeInputProto()
         time_input_proto.label = label
         time_input_proto.default = time.strftime(value, "%H:%M")
-<<<<<<< HEAD
         time_input_proto.form_id = current_form_id(self.dg)
-=======
         if help is not None:
             time_input_proto.help = help
->>>>>>> 1a711a3a
 
         ui_value = register_widget("time_input", time_input_proto, user_key=key)
         current_value = (
