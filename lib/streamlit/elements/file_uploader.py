--- conflicted
+++ resolved
@@ -16,17 +16,10 @@
 
 import streamlit
 from streamlit import config
-<<<<<<< HEAD
-from streamlit.errors import StreamlitAPIException
-from streamlit.proto.FileUploader_pb2 import FileUploader as FileUploaderProto
-from streamlit.report_thread import get_report_ctx
-from .form import current_form_id, is_in_form
-=======
 from streamlit.logger import get_logger
 from streamlit.proto.FileUploader_pb2 import FileUploader as FileUploaderProto
 from streamlit.report_thread import get_report_ctx
 from .form import current_form_id
->>>>>>> 18a1659a
 from .utils import NoValue, register_widget
 from ..proto.Common_pb2 import SInt64Array
 from ..uploaded_file_manager import UploadedFile, UploadedFileRec
@@ -109,9 +102,6 @@
         ...     st.write(bytes_data)
         """
 
-        if is_in_form(self.dg):
-            raise StreamlitAPIException("file_uploader can't be used in a form.")
-
         if type:
             if isinstance(type, str):
                 type = [type]
@@ -131,9 +121,6 @@
         )
         file_uploader_proto.multiple_files = accept_multiple_files
         file_uploader_proto.form_id = current_form_id(self.dg)
-<<<<<<< HEAD
-        register_widget("file_uploader", file_uploader_proto, user_key=key)
-=======
         if help is not None:
             file_uploader_proto.help = help
 
@@ -143,7 +130,6 @@
         widget_value: Optional[SInt64Array] = register_widget(
             "file_uploader", file_uploader_proto, user_key=key
         )
->>>>>>> 18a1659a
 
         file_recs = self._get_file_recs(file_uploader_proto.id, widget_value)
 
