# Copyright 2018-2021 Streamlit Inc.
#
# Licensed under the Apache License, Version 2.0 (the "License");
# you may not use this file except in compliance with the License.
# You may obtain a copy of the License at
#
#    http://www.apache.org/licenses/LICENSE-2.0
#
# Unless required by applicable law or agreed to in writing, software
# distributed under the License is distributed on an "AS IS" BASIS,
# WITHOUT WARRANTIES OR CONDITIONS OF ANY KIND, either express or implied.
# See the License for the specific language governing permissions and
# limitations under the License.

"""Streamlit.

How to use Streamlit in 3 seconds:

    1. Write an app
    >>> import streamlit as st
    >>> st.write(anything_you_want)

    2. Run your app
    $ streamlit run my_script.py

    3. Use your app
    A new tab will open on your browser. That's your Streamlit app!

    4. Modify your code, save it, and watch changes live on your browser.

Take a look at the other commands in this module to find out what else
Streamlit can do:

    >>> dir(streamlit)

Or try running our "Hello World":

    $ streamlit hello

For more detailed info, see https://docs.streamlit.io.
"""

# IMPORTANT: Prefix with an underscore anything that the user shouldn't see.

# Must be at the top, to avoid circular dependency.
from streamlit import logger as _logger
from streamlit import config as _config
from streamlit.beta_util import object_beta_warning
from streamlit.proto.RootContainer_pb2 import RootContainer
from streamlit.secrets import Secrets, SECRETS_FILE_LOC

_LOGGER = _logger.get_logger("root")

# Give the package a version.
import pkg_resources as _pkg_resources
from typing import List, Any, Iterator

# This used to be pkg_resources.require('streamlit') but it would cause
# pex files to fail. See #394 for more details.
__version__ = _pkg_resources.get_distribution("streamlit").version

import contextlib as _contextlib
import re as _re
import sys as _sys
import textwrap as _textwrap
import threading as _threading
import traceback as _traceback
import urllib.parse as _parse

import click as _click

from streamlit import code_util as _code_util
from streamlit import env_util as _env_util
from streamlit import source_util as _source_util
from streamlit import string_util as _string_util
from streamlit.delta_generator import DeltaGenerator as _DeltaGenerator
from streamlit.report_thread import add_report_ctx as _add_report_ctx
from streamlit.report_thread import get_report_ctx as _get_report_ctx
from streamlit.script_runner import StopException
from streamlit.script_runner import RerunException as _RerunException
from streamlit.script_request_queue import RerunData as _RerunData
from streamlit.errors import StreamlitAPIException
from streamlit.proto import ForwardMsg_pb2 as _ForwardMsg_pb2
from streamlit.ui import wrap_widget

# Modules that the user should have access to. These are imported with "as"
# syntax pass mypy checking with implicit_reexport disabled.
from streamlit.caching import cache as cache

# This is set to True inside cli._main_run(), and is False otherwise.
# If False, we should assume that DeltaGenerator functions are effectively
# no-ops, and adapt gracefully.
_is_running_with_streamlit = False


def _update_logger():
    _logger.set_log_level(_config.get_option("logger.level").upper())
    _logger.update_formatter()
    _logger.init_tornado_logs()


# Make this file only depend on config option in an asynchronous manner. This
# avoids a race condition when another file (such as a test file) tries to pass
# in an alternative config.
_config.on_config_parsed(_update_logger, True)


_main = _DeltaGenerator(root_container=RootContainer.MAIN)
sidebar = _DeltaGenerator(root_container=RootContainer.SIDEBAR, parent=_main)

secrets = Secrets(SECRETS_FILE_LOC)

# DeltaGenerator methods:

altair_chart = _main.altair_chart
area_chart = _main.area_chart
audio = _main.audio
balloons = _main.balloons
bar_chart = _main.bar_chart
bokeh_chart = _main.bokeh_chart
button = _main.button
caption = _main.caption
checkbox = _main.checkbox
code = _main.code
dataframe = _main.dataframe
date_input = _main.date_input
pydeck_chart = _main.pydeck_chart
empty = _main.empty
error = _main.error
exception = _main.exception
file_uploader = _main.file_uploader
form = _main.form
form_submit_button = _main.form_submit_button
graphviz_chart = _main.graphviz_chart
header = _main.header
help = _main.help
image = _main.image
info = _main.info
json = _main.json
latex = _main.latex
line_chart = _main.line_chart
map = _main.map
markdown = _main.markdown
multiselect = _main.multiselect
number_input = _main.number_input
plotly_chart = _main.plotly_chart
progress = _main.progress
pyplot = _main.pyplot
radio = _main.radio
selectbox = _main.selectbox
select_slider = _main.select_slider
slider = _main.slider
subheader = _main.subheader
success = _main.success
table = _main.table
text = _main.text
text_area = _main.text_area
text_input = _main.text_input
time_input = _main.time_input
title = _main.title
vega_lite_chart = _main.vega_lite_chart
video = _main.video
warning = _main.warning
write = _main.write
color_picker = _main.color_picker


# Config

get_option = _config.get_option
from streamlit.commands.page_config import set_page_config

<<<<<<< HEAD
# Session State
from streamlit.session import get_session_state


class LazySessionState:
    """A lazy wrapper around SessionState.

    SessionState can't be instantiated normally in __init__, because there may not be a ReportSession yet.
    So instead we have this wrapper, which delegates to the SessionState for the active ReportSession,
    but this will only be interacted with in an app script, when a ReportSession exists.
    """

    def __getattr__(self, k: str) -> Any:
        state = get_session_state()
        return state[k]

    def __setattr__(self, k: str, v: Any) -> None:
        state = get_session_state()
        state[k] = v

    def __getitem__(self, k: str) -> Any:
        state = get_session_state()
        return state[k]

    def __setitem__(self, k: str, v: Any) -> None:
        state = get_session_state()
        state[k] = v

    def __len__(self) -> int:
        state = get_session_state()
        return len(state)

    def __iter__(self) -> Iterator[Any]:
        state = get_session_state()
        return iter(state)

    def __delitem__(self, k: str) -> None:
        state = get_session_state()
        del state[k]

    def __str__(self) -> str:
        state = get_session_state()
        return str(state)


session_state = LazySessionState()

=======
# Beta APIs
>>>>>>> da5a0baf

beta_container = _main.beta_container
beta_expander = _main.beta_expander
beta_columns = _main.beta_columns
beta_secrets = object_beta_warning(secrets, "secrets", "2021-06-30")


def set_option(key, value):
    """Set config option.

    Currently, only the following config options can be set within the script itself:
        * client.caching
        * client.displayEnabled
        * deprecation.*

    Calling with any other options will raise StreamlitAPIException.

    Run `streamlit config show` in the terminal to see all available options.

    Parameters
    ----------
    key : str
        The config option key of the form "section.optionName". To see all
        available options, run `streamlit config show` on a terminal.

    value
        The new value to assign to this config option.

    """
    opt = _config._config_options_template[key]
    if opt.scriptable:
        _config.set_option(key, value)
        return

    raise StreamlitAPIException(
        "{key} cannot be set on the fly. Set as command line option, e.g. streamlit run script.py --{key}, or in config.toml instead.".format(
            key=key
        )
    )


def experimental_show(*args):
    """Write arguments and *argument names* to your app for debugging purposes.

    Show() has similar properties to write():

        1. You can pass in multiple arguments, all of which will be debugged.
        2. It returns None, so it's "slot" in the app cannot be reused.

    Note: This is an experimental feature. See
    https://docs.streamlit.io/en/latest/api.html#pre-release-features for more information.

    Parameters
    ----------
    *args : any
        One or many objects to debug in the App.

    Example
    -------

    >>> dataframe = pd.DataFrame({
    ...     'first column': [1, 2, 3, 4],
    ...     'second column': [10, 20, 30, 40],
    ... }))
    >>> st.experimental_show(dataframe)

    Notes
    -----

    This is an experimental feature with usage limitations:

    - The method must be called with the name `show`.
    - Must be called in one line of code, and only once per line.
    - When passing multiple arguments the inclusion of `,` or `)` in a string
    argument may cause an error.

    """
    if not args:
        return

    try:
        import inspect

        # Get the calling line of code
        current_frame = inspect.currentframe()
        if current_frame is None:
            warning("`show` not enabled in the shell")
            return
        lines = inspect.getframeinfo(current_frame.f_back)[3]

        if not lines:
            warning("`show` not enabled in the shell")
            return

        # Parse arguments from the line
        line = lines[0].split("show", 1)[1]
        inputs = _code_util.get_method_args_from_code(args, line)

        # Escape markdown and add deltas
        for idx, input in enumerate(inputs):
            escaped = _string_util.escape_markdown(input)

            markdown("**%s**" % escaped)
            write(args[idx])

    except Exception:
        _, exc, exc_tb = _sys.exc_info()
        exception(exc)


def experimental_get_query_params():
    """Return the query parameters that is currently showing in the browser's URL bar.

    Returns
    -------
    dict
      The current query parameters as a dict. "Query parameters" are the part of the URL that comes
      after the first "?".

    Example
    -------

    Let's say the user's web browser is at
    `http://localhost:8501/?show_map=True&selected=asia&selected=america`.
    Then, you can get the query parameters using the following:

    >>> st.experimental_get_query_params()
    {"show_map": ["True"], "selected": ["asia", "america"]}

    Note that the values in the returned dict are *always* lists. This is
    because we internally use Python's urllib.parse.parse_qs(), which behaves
    this way. And this behavior makes sense when you consider that every item
    in a query string is potentially a 1-element array.

    """
    ctx = _get_report_ctx()
    if ctx is None:
        return ""
    return _parse.parse_qs(ctx.query_string)


def experimental_set_query_params(**query_params):
    """Set the query parameters that are shown in the browser's URL bar.

    Parameters
    ----------
    **query_params : dict
        The query parameters to set, as key-value pairs.

    Example
    -------

    To point the user's web browser to something like
    "http://localhost:8501/?show_map=True&selected=asia&selected=america",
    you would do the following:

    >>> st.experimental_set_query_params(
    ...     show_map=True,
    ...     selected=["asia", "america"],
    ... )

    """
    ctx = _get_report_ctx()
    if ctx is None:
        return
    ctx.query_string = _parse.urlencode(query_params, doseq=True)
    msg = _ForwardMsg_pb2.ForwardMsg()
    msg.page_info_changed.query_string = ctx.query_string
    ctx.enqueue(msg)


@_contextlib.contextmanager
def spinner(text="In progress..."):
    """Temporarily displays a message while executing a block of code.

    Parameters
    ----------
    text : str
        A message to display while executing that block

    Example
    -------

    >>> with st.spinner('Wait for it...'):
    >>>     time.sleep(5)
    >>> st.success('Done!')

    """
    import streamlit.caching as caching

    # @st.cache optionally uses spinner for long-running computations.
    # Normally, streamlit warns the user when they call st functions
    # from within an @st.cache'd function. But we do *not* want to show
    # these warnings for spinner's message, so we create and mutate this
    # message delta within the "suppress_cached_st_function_warning"
    # context.
    with caching.suppress_cached_st_function_warning():
        message = empty()

    try:
        # Set the message 0.1 seconds in the future to avoid annoying
        # flickering if this spinner runs too quickly.
        DELAY_SECS = 0.1
        display_message = True
        display_message_lock = _threading.Lock()

        def set_message():
            with display_message_lock:
                if display_message:
                    with caching.suppress_cached_st_function_warning():
                        message.warning(str(text))

        _add_report_ctx(_threading.Timer(DELAY_SECS, set_message)).start()

        # Yield control back to the context.
        yield
    finally:
        if display_message_lock:
            with display_message_lock:
                display_message = False
        with caching.suppress_cached_st_function_warning():
            message.empty()


_SPACES_RE = _re.compile("\\s*")


@_contextlib.contextmanager
def echo(code_location="above"):
    """Use in a `with` block to draw some code on the app, then execute it.

    Parameters
    ----------
    code_location : "above" or "below"
        Whether to show the echoed code before or after the results of the
        executed code block.

    Example
    -------

    >>> with st.echo():
    >>>     st.write('This code will be printed')

    """
    if code_location == "below":
        show_code = code
        show_warning = warning
    else:
        placeholder = empty()
        show_code = placeholder.code
        show_warning = placeholder.warning

    try:
        frame = _traceback.extract_stack()[-3]
        filename, start_line = frame.filename, frame.lineno
        yield
        frame = _traceback.extract_stack()[-3]
        end_line = frame.lineno
        lines_to_display = []  # type: List[str]
        with _source_util.open_python_file(filename) as source_file:
            source_lines = source_file.readlines()
            lines_to_display.extend(source_lines[start_line:end_line])
            match = _SPACES_RE.match(lines_to_display[0])
            initial_spaces = match.end() if match else 0
            for line in source_lines[end_line:]:
                match = _SPACES_RE.match(line)
                indentation = match.end() if match else 0
                # The != 1 is because we want to allow '\n' between sections.
                if indentation != 1 and indentation < initial_spaces:
                    break
                lines_to_display.append(line)
        line_to_display = _textwrap.dedent("".join(lines_to_display))

        show_code(line_to_display, "python")

    except FileNotFoundError as err:
        show_warning("Unable to display code. %s" % err)


def _transparent_write(*args):
    """This is just st.write, but returns the arguments you passed to it."""
    write(*args)
    if len(args) == 1:
        return args[0]
    return args


# We want to show a warning when the user runs a Streamlit script without
# 'streamlit run', but we need to make sure the warning appears only once no
# matter how many times __init__ gets loaded.
_use_warning_has_been_displayed = False


def _maybe_print_use_warning():
    """Print a warning if Streamlit is imported but not being run with `streamlit run`.
    The warning is printed only once.
    """
    global _use_warning_has_been_displayed

    if not _use_warning_has_been_displayed:
        _use_warning_has_been_displayed = True

        warning = _click.style("Warning:", bold=True, fg="yellow")

        if _env_util.is_repl():
            _LOGGER.warning(
                f"\n  {warning} to view a Streamlit app on a browser, use Streamlit in a file and\n  run it with the following command:\n\n    streamlit run [FILE_NAME] [ARGUMENTS]"
            )

        elif not _is_running_with_streamlit and _config.get_option(
            "global.showWarningOnDirectExecution"
        ):
            script_name = _sys.argv[0]

            _LOGGER.warning(
                f"\n  {warning} to view this Streamlit app on a browser, run it with the following\n  command:\n\n    streamlit run {script_name} [ARGUMENTS]"
            )


def stop():
    """Stops execution immediately.

    Streamlit will not run any statements after `st.stop()`.
    We recommend rendering a message to explain why the script has stopped.
    When run outside of Streamlit, this will raise an Exception.

    Example
    -------

    >>> name = st.text_input('Name')
    >>> if not name:
    >>>   st.warning('Please input a name.')
    >>>   st.stop()
    >>> st.success('Thank you for inputting a name.')

    """
    raise StopException()


def experimental_rerun():
    """Rerun the script immediately.

    When `st.experimental_rerun()` is called, the script is halted - no
    more statements will be run, and the script will be queued to re-run
    from the top.

    If this function is called outside of Streamlit, it will raise an
    Exception.
    """

    raise _RerunException(_RerunData(None))<|MERGE_RESOLUTION|>--- conflicted
+++ resolved
@@ -170,7 +170,6 @@
 get_option = _config.get_option
 from streamlit.commands.page_config import set_page_config
 
-<<<<<<< HEAD
 # Session State
 from streamlit.session import get_session_state
 
@@ -218,9 +217,6 @@
 
 session_state = LazySessionState()
 
-=======
-# Beta APIs
->>>>>>> da5a0baf
 
 beta_container = _main.beta_container
 beta_expander = _main.beta_expander
