# Copyright 2018-2021 Streamlit Inc.
#
# Licensed under the Apache License, Version 2.0 (the "License");
# you may not use this file except in compliance with the License.
# You may obtain a copy of the License at
#
#    http://www.apache.org/licenses/LICENSE-2.0
#
# Unless required by applicable law or agreed to in writing, software
# distributed under the License is distributed on an "AS IS" BASIS,
# WITHOUT WARRANTIES OR CONDITIONS OF ANY KIND, either express or implied.
# See the License for the specific language governing permissions and
# limitations under the License.

import json
import textwrap
from pprint import pprint
<<<<<<< HEAD
from typing import Any, Optional, Dict, Callable, Tuple
from dataclasses import dataclass
=======
from typing import Any, Optional, Dict, Set
>>>>>>> da5a0baf

from streamlit import util
from streamlit import report_thread
from streamlit.errors import DuplicateWidgetID
from streamlit.proto.ClientState_pb2 import ClientState
from streamlit.proto.WidgetStates_pb2 import WidgetStates, WidgetState


class NoValue:
    """Return this from DeltaGenerator.foo_widget() when you want the st.foo_widget()
    call to return None. This is needed because `DeltaGenerator._enqueue`
    replaces `None` with a `DeltaGenerator` (for use in non-widget elements).
    """

    pass


def register_widget(
    element_type: str,
    element_proto: Any,
    user_key: Optional[str] = None,
    widget_func_name: Optional[str] = None,
) -> Optional[Any]:
    """Register a widget with Streamlit, and return its current ui_value.
    NOTE: This function should be called after the proto has been filled.

    Parameters
    ----------
    element_type : str
        The type of the element as stored in proto.
    element_proto : proto
        The proto of the specified type (e.g. Button/Multiselect/Slider proto)
    user_key : str
        Optional user-specified string to use as the widget ID.
        If this is None, we'll generate an ID by hashing the element.
    widget_func_name : str or None
        The widget's DeltaGenerator function name, if it's different from
        its element_type. Custom components are a special case: they all have
        the element_type "component_instance", but are instantiated with
        dynamically-named functions.

    Returns
    -------
    ui_value : Any or None
        The value of the widget set by the client or
        the default value passed. If the report context
        doesn't exist, None will be returned.

    """
    widget_id = _get_widget_id(element_type, element_proto, user_key)
    element_proto.id = widget_id

    ctx = report_thread.get_report_ctx()
    if ctx is None:
        # Early-out if we're not running inside a ReportThread (which
        # probably means we're running as a "bare" Python script, and
        # not via `streamlit run`).
        return None

    # Register the widget, and ensure another widget with the same id hasn't
    # already been registered.
    added = ctx.widget_ids_this_run.add(widget_id)
    if not added:
        raise DuplicateWidgetID(
            _build_duplicate_widget_message(
                widget_func_name if widget_func_name is not None else element_type,
                user_key,
            )
        )

    # Return the widget's current value.
    return ctx.widgets.get_widget_value(widget_id)


def coalesce_widget_states(
    old_states: WidgetStates, new_states: WidgetStates
) -> WidgetStates:
    """Coalesce an older WidgetStates into a newer one, and return a new
    WidgetStates containing the result.

    For most widget values, we just take the latest version.

    However, any trigger_values (the state set by buttons) that are True in
    `old_states` will be set to True in the coalesced result, so that button
    presses don't go missing.
    """
    states_by_id = {}  # type: Dict[str, WidgetState]
    for new_state in new_states.widgets:
        states_by_id[new_state.id] = new_state

    for old_state in old_states.widgets:
        if old_state.WhichOneof("value") == "trigger_value" and old_state.trigger_value:

            # Ensure the corresponding new_state is also a trigger;
            # otherwise, a widget that was previously a button but no longer is
            # could get a bad value.
            new_trigger_val = states_by_id.get(old_state.id)
            if (
                new_trigger_val
                and new_trigger_val.WhichOneof("value") == "trigger_value"
            ):
                states_by_id[old_state.id] = old_state

    coalesced = WidgetStates()
    coalesced.widgets.extend(states_by_id.values())

    return coalesced


<<<<<<< HEAD
@dataclass
class Args:
    args: Optional[Tuple[Any, ...]] = None
    kwargs: Optional[Dict[str, Any]] = None


class WidgetStateManager(object):
    def __init__(self):
        self._widget_states: Dict[str, WidgetState] = {}
        self._previous_widget_states: Dict[str, WidgetState] = {}
        self._widget_callbacks: Dict[str, Callable[..., None]] = {}
        self._widget_deserializers: Dict[str, Callable[..., Any]] = {}
        self._widget_args: Dict[str, Args] = {}
=======
class WidgetStateManager:
    """Stores widget values for a single connected session."""

    def __init__(self):
        self._state: Dict[str, WidgetState] = {}

    def __repr__(self) -> str:
        return util.repr_(self)
>>>>>>> da5a0baf

    def get_widget_value(self, widget_id: str) -> Optional[Any]:
        """Return the value of a widget, or None if no value has been set."""
        wstate = self._widget_states.get(widget_id, None)
        return _get_widget_value(wstate)

    def get_previous_widget_value(self, widget_id: str) -> Optional[Any]:
        """Return the previous value of a widget, or None if no value was set."""
        wstate = self._previous_widget_states.get(widget_id, None)
        return _get_widget_value(wstate)

    def set_state(self, widget_states: WidgetStates) -> None:
        """Copy the state from a WidgetStates protobuf into our state dict."""
        self._previous_widget_states = self._widget_states
        self._widget_states = {}
        for wstate in widget_states.widgets:
            self._widget_states[wstate.id] = wstate

    def add_callback(
        self,
        widget_id: str,
        deserializer: Callable[..., Any],
        callback: Callable[..., None],
        args: Optional[Tuple[Any, ...]] = None,
        kwargs: Optional[Dict[str, Any]] = None,
    ) -> None:
        """Add a callback that will be called immediately before the app's
        next rerun if the given widget's value has changed.
        """
        self._widget_callbacks[widget_id] = callback
        self._widget_deserializers[widget_id] = deserializer
        self._widget_args[widget_id] = Args(args, kwargs)

    def get_callback(self, widget_id: str) -> Optional[Callable[..., None]]:
        return self._widget_callbacks.get(widget_id, None)

    def call_callbacks(self, new_widget_states: WidgetStates) -> None:
        """Call all callbacks based on changes in the widget state. We are
        assuming that widgets send the same state value each time if unchanged.
        """
        for new_state in new_widget_states.widgets:
            callback = self._widget_callbacks.get(new_state.id, None)
            if callback is None:
                # The widget does not have an on_change callback.
                continue

            if self.equivalent_values(new_state):
                continue

            arg = self._widget_args.get(new_state.id, None)
            if arg is not None:
                args = arg.args if arg.args is not None else ()
                kwargs = arg.kwargs if arg.kwargs is not None else dict()
                callback(*args, **kwargs)
            else:
                callback()

    def add_deserializer(
        self, widget_id: str, deserializer: Callable[..., Any]
    ) -> None:
        self._widget_deserializers[widget_id] = deserializer

    def equivalent_values(self, new_state: WidgetState) -> bool:
        old_value = self.get_previous_widget_value(new_state.id)
        new_value = _get_widget_value(new_state)
        deserializer = self._widget_deserializers.get(new_state.id, None)

        if deserializer is not None:
            old_value = deserializer(old_value)
            new_value = deserializer(new_value)

        return new_value == old_value

    def clear_callbacks(self) -> None:
        """Clear all registered callbacks"""
        self._widget_callbacks = {}

    def marshall(self, client_state: ClientState) -> None:
        """Populate a ClientState proto with the widget values stored in this
        object.
        """
        client_state.widget_states.widgets.extend(self._widget_states.values())

    def cull_nonexistent(self, widget_ids: Set[str]) -> None:
        """Removes items in state that aren't present in a set of provided
        widget_ids.
        """
        self._state = {k: v for k, v in self._state.items() if k in widget_ids}

    def reset_triggers(self) -> None:
        """Remove all trigger values in our state dictionary.

        (All trigger values default to False, so removing them is equivalent
        to resetting them from True to False.)

        """
        prev_state = self._widget_states
        self._widget_states = {}
        for wstate in prev_state.values():
            if wstate.WhichOneof("value") != "trigger_value":
                self._widget_states[wstate.id] = wstate

    def dump(self) -> None:
        """Pretty-print widget state to the console, for debugging."""
<<<<<<< HEAD
        pprint(self._widget_states)


def _get_widget_value(state: Optional[WidgetState]) -> Optional[Any]:
    """Return the value of a widget, or None if no value has been set."""
    if state is None:
        return None

    value_type = state.WhichOneof("value")
    if value_type == "json_value":
        return json.loads(getattr(state, value_type))

    return getattr(state, value_type)


def beta_widget_value(key: str) -> Any:
    """Returns the value of a widget with a given id, for use in
    state update callbacks.
    """
    import streamlit.report_thread as ReportThread
    from streamlit.server.server import Server
    import streamlit.elements.utils as utils

    ctx = ReportThread.get_report_ctx()

    if ctx is None:
        return None

    this_session = Server.get_current().get_session_by_id(ctx.session_id)
    widget_states: WidgetStateManager = this_session.get_widget_states()

    widget_id = utils._get_widget_id("", None, key)
    deserializer = widget_states._widget_deserializers.get(widget_id, lambda x: x)
    widget_value = widget_states.get_widget_value(widget_id)
    if widget_value is None:
        return None
    else:
        return deserializer(widget_value)


def widget_values() -> Dict[str, Any]:
    import streamlit.report_thread as ReportThread
    from streamlit.server.server import Server
    import streamlit.elements.utils as utils

    ctx = ReportThread.get_report_ctx()

    if ctx is None:
        return None

    this_session = Server.get_current().get_session_by_id(ctx.session_id)
    widget_states: WidgetStateManager = this_session.get_widget_states()
    return widget_states._widget_states
=======
        pprint(self._state)


def _build_duplicate_widget_message(
    widget_func_name: str, user_key: Optional[str] = None
) -> str:
    if user_key is not None:
        message = textwrap.dedent(
            """
            There are multiple identical `st.{widget_type}` widgets with
            `key='{user_key}'`.

            To fix this, please make sure that the `key` argument is unique for
            each `st.{widget_type}` you create.
            """
        )
    else:
        message = textwrap.dedent(
            """
            There are multiple identical `st.{widget_type}` widgets with the
            same generated key.

            When a widget is created, it's assigned an internal key based on
            its structure. Multiple widgets with an identical structure will
            result in the same internal key, which causes this error.

            To fix this error, please pass a unique `key` argument to
            `st.{widget_type}`.
            """
        )

    return message.strip("\n").format(widget_type=widget_func_name, user_key=user_key)


def _get_widget_id(
    element_type: str, element_proto: Any, user_key: Optional[str] = None
) -> str:
    """Generate the widget id for the given widget.

    Does not mutate the element_proto object.
    """
    # Identify the widget with a hash of type + contents
    element_hash = hash((element_type, element_proto.SerializeToString()))
    if user_key is not None:
        widget_id = "%s-%s" % (user_key, element_hash)
    else:
        widget_id = "%s" % element_hash

    return widget_id
>>>>>>> da5a0baf
<|MERGE_RESOLUTION|>--- conflicted
+++ resolved
@@ -15,12 +15,8 @@
 import json
 import textwrap
 from pprint import pprint
-<<<<<<< HEAD
-from typing import Any, Optional, Dict, Callable, Tuple
+from typing import Any, Optional, Dict, Callable, Tuple, Set
 from dataclasses import dataclass
-=======
-from typing import Any, Optional, Dict, Set
->>>>>>> da5a0baf
 
 from streamlit import util
 from streamlit import report_thread
@@ -130,7 +126,6 @@
     return coalesced
 
 
-<<<<<<< HEAD
 @dataclass
 class Args:
     args: Optional[Tuple[Any, ...]] = None
@@ -144,16 +139,9 @@
         self._widget_callbacks: Dict[str, Callable[..., None]] = {}
         self._widget_deserializers: Dict[str, Callable[..., Any]] = {}
         self._widget_args: Dict[str, Args] = {}
-=======
-class WidgetStateManager:
-    """Stores widget values for a single connected session."""
-
-    def __init__(self):
-        self._state: Dict[str, WidgetState] = {}
 
     def __repr__(self) -> str:
         return util.repr_(self)
->>>>>>> da5a0baf
 
     def get_widget_value(self, widget_id: str) -> Optional[Any]:
         """Return the value of a widget, or None if no value has been set."""
@@ -258,7 +246,6 @@
 
     def dump(self) -> None:
         """Pretty-print widget state to the console, for debugging."""
-<<<<<<< HEAD
         pprint(self._widget_states)
 
 
@@ -312,8 +299,6 @@
     this_session = Server.get_current().get_session_by_id(ctx.session_id)
     widget_states: WidgetStateManager = this_session.get_widget_states()
     return widget_states._widget_states
-=======
-        pprint(self._state)
 
 
 def _build_duplicate_widget_message(
@@ -344,22 +329,4 @@
             """
         )
 
-    return message.strip("\n").format(widget_type=widget_func_name, user_key=user_key)
-
-
-def _get_widget_id(
-    element_type: str, element_proto: Any, user_key: Optional[str] = None
-) -> str:
-    """Generate the widget id for the given widget.
-
-    Does not mutate the element_proto object.
-    """
-    # Identify the widget with a hash of type + contents
-    element_hash = hash((element_type, element_proto.SerializeToString()))
-    if user_key is not None:
-        widget_id = "%s-%s" % (user_key, element_hash)
-    else:
-        widget_id = "%s" % element_hash
-
-    return widget_id
->>>>>>> da5a0baf
+    return message.strip("\n").format(widget_type=widget_func_name, user_key=user_key)