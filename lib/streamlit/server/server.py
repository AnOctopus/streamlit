--- conflicted
+++ resolved
@@ -252,7 +252,6 @@
     def script_path(self) -> str:
         return self._script_path
 
-<<<<<<< HEAD
     def get_session_by_id(self, id):
         if id not in self._session_info_by_id:
             return None
@@ -260,9 +259,6 @@
         return self._session_info_by_id[id].session
 
     def on_files_updated(self, session_id):
-=======
-    def on_files_updated(self, session_id: str) -> None:
->>>>>>> da5a0baf
         """Event handler for UploadedFileManager.on_file_added.
         Ensures that uploaded files from stale sessions get deleted.
         """
